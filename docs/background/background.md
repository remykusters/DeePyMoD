--- conflicted
+++ resolved
@@ -3,16 +3,11 @@
 ## Framework
 
 Deep learning-based model discovery typically uses a neural network to construct a noiseless surrogate $\hat{u}$ of the data $u$. A library of potential terms $\Theta$ is constructed using automatic differentiation from $\hat{u}$ and the neural network is constrained to solutions allowed by this library . The loss function of the network thus consists of two contributions, (i) a mean square error to learn the mapping $(\vec{x},t) \rightarrow \hat{u}$ and (ii) a term to constrain the network,
-<<<<<<< HEAD
+
 
 $\mathcal{L} = \frac{1}{N}\sum_{i=1}^{N}\left( u_i - \hat{u}_i \right) ^2 +\frac{1}{N}\sum_{i=1}^{N}\left( \partial_t \hat{u}_i - \Theta_{i}\xi \right)^2 .$
 
-=======
-$$
-\mathcal{L} = \frac{1}{N}\sum_{i=1}^{N}\left( u_i - \hat{u}_i \right) ^2 +\frac{1}{N}\sum_{i=1}^{N}\left( \partial_t \hat{u}_i - \Theta_{i}\xi \right)^2 .
- \label{eq:deepmod}
-$$
->>>>>>> bf3da217
+
  The sparse coefficient vector $\xi$ is learned concurrently with the network parameters and plays two roles: 1) determining the active (i.e. non-zero) components of the underlying PDE and 2) constraining the network according to these active terms. We propose to separate these two tasks by decoupling the constraint from the sparsity selection process itself. We first calculate a sparsity mask $g$ and then constrain the network only by the active terms in the mask. Mathematically, we replace $\xi$ by $\xi \circ \ g$. The sparsity mask $g$ need not be calculated differentiably, so that any classical, non-differentiable sparse estimator can be used. Our approach has several additional advantages: i) It provides an unbiased estimate of the coefficient vector since we do not apply $l_1$ or $l_2$ regularisation on $\xi$, ii) the sparsity pattern is determined from the full library $\Theta$, rather than only from the remaining active terms, allowing dynamic addition and removal of active terms throughout training, and iii) we can use cross validation or similar methods in the sparse estimator to find the optimal hyperparameters for model selection.
 
 ![Screenshot](../figures/framework.png)
